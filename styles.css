.markdown-reading-view .block-language-cardlink {
    margin: 1em 0;
}

.auto-card-link-container {
    container-type: inline-size;
    position: relative;
    overflow: hidden;
    user-select: none;

    --auto-card-link-indent-size: 2.5em;

    &[data-auto-card-link-depth="0"] {
        margin-left: calc(var(--auto-card-link-indent-size) * 0);
    }
    &[data-auto-card-link-depth="1"] {
        margin-left: calc(var(--auto-card-link-indent-size) * 1);
    }
    &[data-auto-card-link-depth="2"] {
        margin-left: calc(var(--auto-card-link-indent-size) * 2);
    }
    &[data-auto-card-link-depth="3"] {
        margin-left: calc(var(--auto-card-link-indent-size) * 3);
    }
    &[data-auto-card-link-depth="4"] {
        margin-left: calc(var(--auto-card-link-indent-size) * 4);
    }
    &[data-auto-card-link-depth="5"] {
        margin-left: calc(var(--auto-card-link-indent-size) * 5);
    }
    &[data-auto-card-link-depth="6"] {
        margin-left: calc(var(--auto-card-link-indent-size) * 6);
    }
    &[data-auto-card-link-depth="7"] {
        margin-left: calc(var(--auto-card-link-indent-size) * 7);
    }
}

@container (max-width: 300px) {
    .auto-card-link-thumbnail {
        display: none;
    }
}

@container (max-width: 500px) {
    .auto-card-link-description {
        display: none;
    }
    .auto-card-link-thumbnail {
        max-width: 40% !important;
    }
    .auto-card-link-title {
        white-space: normal !important;
        --lh: 1.5em;
        line-height: var(--lh);
        height: calc(var(--lh) * 3);
    }
}

.auto-card-link-error-container {
    max-width: 780px;
    margin: 1em auto;
    border-radius: 8px;
    overflow: hidden;
    background-color: var(--background-modifier-error);
    padding: 10px;
    font-family: var(--font-text);

    &:hover {
        background: var(--background-modifier-error-hover);
    }
}

.auto-card-link-card {
    display: flex;
    flex-direction: row-reverse;
    height: 8em;
    transition: 20ms ease-in 0s;
    cursor: pointer;
    text-decoration: none;
    color: var(--link-external-color);
    background: var(--background-primary-alt);
    border: solid var(--border-width) var(--divider-color);
    border-radius: var(--radius-s);

    &:hover {
        background: var(--background-modifier-hover);
        border-color: var(--background-modifier-hover);
        text-decoration: none;
    }
}

.auto-card-link-main {
    display: flex;
    flex-grow: 1;
    flex-direction: column;
    justify-content: space-between;
    gap: 0.18em;
    padding: 0.5em 0.6em;
    overflow: hidden;
    text-align: left; /* necessary for ellipsis to work */
}

.auto-card-link-title {
    overflow: hidden;
    white-space: nowrap;
    text-overflow: ellipsis;

    &:hover {
        color: var(--link-external-color-hover)
    }
}

.auto-card-link-description {
    overflow: hidden;
    --lh: 1.4em;
    line-height: var(--lh);
    height: calc(var(--lh) * 3);
    color: var(--text-muted);
    font-size: var(--font-smallest);
}

.auto-card-link-host {
    font-size: var(--font-smallest);
    display: flex;
    flex-direction: row;
    align-items: center;
    text-overflow: ellipsis;
    overflow: hidden;
    white-space: nowrap;

    &:hover {
        color: var(--link-external-color-hover)
    }
}

.auto-card-link-favicon {
    width: 16px;
    height: 16px;
    margin: 0 0.5em 0 0 !important;
}

.auto-card-link-thumbnail {
    border-radius: var(--radius-s) 0 0 var(--radius-s) !important;
    height: 100%;
<<<<<<< HEAD
    flex-shrink: 0;
}

.auto-card-link-copy-url {
    background: var(--background-primary-alt);
    position: absolute;
    right: 4px;
    bottom: 4px;
    z-index: 1;

    .is-phone & {
        width: var(--input-height);
    }
}
=======
    object-fit: cover;
    max-width: 50% !important;
    pointer-events: none;
}
>>>>>>> 2d97ceca
<|MERGE_RESOLUTION|>--- conflicted
+++ resolved
@@ -143,8 +143,9 @@
 .auto-card-link-thumbnail {
     border-radius: var(--radius-s) 0 0 var(--radius-s) !important;
     height: 100%;
-<<<<<<< HEAD
-    flex-shrink: 0;
+    object-fit: cover;
+    max-width: 50% !important;
+    pointer-events: none;
 }
 
 .auto-card-link-copy-url {
@@ -157,10 +158,4 @@
     .is-phone & {
         width: var(--input-height);
     }
-}
-=======
-    object-fit: cover;
-    max-width: 50% !important;
-    pointer-events: none;
-}
->>>>>>> 2d97ceca
+}